--- conflicted
+++ resolved
@@ -7,11 +7,7 @@
     <link href="https://cdn.jsdelivr.net/npm/bootstrap@5.3.0/dist/css/bootstrap.min.css" rel="stylesheet">
     <link href="https://cdnjs.cloudflare.com/ajax/libs/font-awesome/6.0.0/css/all.min.css" rel="stylesheet">
     <script src="https://cdn.jsdelivr.net/npm/chart.js"></script>
-<<<<<<< HEAD
     <link rel="stylesheet" href="style.css">
-=======
-    <link rel="stylesheet" href="/style.css">
->>>>>>> 541d0418
 </head>
 <body>
     <!-- Navigation -->
@@ -264,10 +260,7 @@
 
     <!-- Scripts -->
     <script src="https://cdn.jsdelivr.net/npm/bootstrap@5.3.0/dist/js/bootstrap.bundle.min.js"></script>
-<<<<<<< HEAD
     <script src="app.js"></script>
-=======
-    <script src="/app.js"></script>
 
     <!-- Fallback script to ensure functions are available -->
     <script>
@@ -293,6 +286,5 @@
             }
         });
     </script>
->>>>>>> 541d0418
 </body>
 </html>